--- conflicted
+++ resolved
@@ -1,5 +1,6 @@
-<<<<<<< HEAD
 # \[New dataset\] \*\*Add your dataset name here\*\*
+
+This is a template for creating a new dataset in MEDS-DEV. The dataset should be stored in a directory named after the dataset in the `src/MEDS-DEV/datasets` directory.
 
 ## Description
 
@@ -8,8 +9,9 @@
 - Aggregate statistics
 - Cohort description (inclusion criteria and censoring)
 
-## Supported Tasks
-Provide an explnation for each task in MEDS-DEV version ???, describing why the task is or is not supported.
+## Supported tasks
+
+Describe the existing tasks already present in MEDS-DEV that are covered. If there are new tasks that can be added, describe them here. Also note the `predicates.yaml` file that specifies the dataset's predicates.
 
 ## Resources and links
 
@@ -19,25 +21,7 @@
 - Any relevant research papers or articles
 - Any additional resources that would be helpful for users
 
-## Accessing the Dataset
-Is this dataset public or private. What is the process for getting access if this is a publically available dataset?
-
-## Checklist
-
-Please ensure your model conforms to the MEDS-DEV API by checking the following:
-
-- [ ] I filled out the above template.
-- [ ] I included the predicates yaml file, defining all predictates required for the supported tasks.
-=======
-# New Dataset Template
-
-This is a template for creating a new dataset in MEDS-DEV. The dataset should be stored in a directory named after the dataset in the `src/MEDS-DEV/datasets` directory.
-
-## Description
-
-Describe the dataset in a few sentences. A link to the dataset's homepage and/or repository or a research paper is recommended.
-
-## Access Requirements
+## Access requirements
 
 Describe any access requirements for the dataset (e.g, human species research). If the dataset is publicly available, state that here. If the dataset is not publicly available, describe the process for obtaining access. We recommend the following topics be covered:
 
@@ -46,17 +30,19 @@
 - **Data Use Agreement**: Specify any data use agreement that must be signed to access the dataset.
 - **Required training**: Specify any training or certification required to access the dataset.
 
-## Supported Tasks
-
-Describe the existing tasks already present in MEDS-DEV that are covered. If there are new tasks that can be added, describe them here. Also note the `predicates.yaml` file that specifies the dataset's predicates.
-
-## MEDS-transformation
-
-Shortly specify the process of transforming this dataset to the MEDS format. If the dataset is already in the MEDS format when downloaded, specify that here.
-
 ## Sources
 
 Summarize the sources of the dataset. If the dataset is a combination of multiple sources, list them here.
 
 1. https://link-to-dataset.org
->>>>>>> 5c2418e4
+
+## MEDS compatibility
+
+Shortly specify the process of transforming this dataset to the MEDS format. If the dataset is already in the MEDS format when downloaded, specify that here.
+
+## Checklist
+
+Please ensure your model conforms to the MEDS-DEV API by checking the following:
+
+- [ ] I filled out the above template.
+- [ ] I included the predicates yaml file, defining all predictates required for the supported tasks.